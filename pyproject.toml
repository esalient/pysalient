--- conflicted
+++ resolved
@@ -27,11 +27,7 @@
     "pyarrow",
     "numpy",
     "pandas",
-<<<<<<< HEAD
-    "scikit-learn" 
-=======
     "scikit-learn"
->>>>>>> 82a68dcf
 ]
 
 [project.optional-dependencies]
@@ -55,11 +51,7 @@
 ]
 
   plot = [
-<<<<<<< HEAD
-      "matplotlib",
-=======
       "matplotlib", 
->>>>>>> 82a68dcf
   ]
 
 [project.urls]
@@ -99,10 +91,7 @@
 target-version = "py311"
 
 [tool.ruff.lint]
-<<<<<<< HEAD
-=======
 # See https://docs.astral.sh/ruff/rules/ for all rules
->>>>>>> 82a68dcf
 select = ["E", "F", "W", "I", "N", "UP"]
 ignore = ["E501"] # Ignore line too long errors
 
